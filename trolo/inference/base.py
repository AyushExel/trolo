from abc import ABC, abstractmethod
from pathlib import Path
from typing import Union, List, Dict, Any, Optional, Tuple
import json
import numpy as np
from PIL import ImageDraw, ImageFont
from trolo.utils.smart_defaults import infer_input_type, infer_output_path, infer_device
from trolo.inference.video import VideoStream


import torch
from PIL import Image
import cv2


class BasePredictor(ABC):
<<<<<<< HEAD
    def __init__(self, model_path: str, device: str = "cpu"):
        self.device = torch.device(device)
=======
    def __init__(self, model_path: str, device: Optional[str] = None):
        self.device = torch.device(infer_device(device))
>>>>>>> 942cfc7e
        self.model = self.load_model(model_path)
        self.model.to(self.device)
        self.model.eval()

    @abstractmethod
    def load_model(self, model_path: str) -> torch.nn.Module:
        """Load model from path"""
        pass

    @abstractmethod
    def preprocess(self, inputs: Union[str, List[str], Image.Image, List[Image.Image]]) -> torch.Tensor:
        """Preprocess inputs to model input format"""
        pass

    @abstractmethod
    def postprocess(self, outputs: torch.Tensor) -> Dict[str, Any]:
        """Convert model outputs to final predictions"""
        pass

    @abstractmethod
    def predict(
        self,
        input: Union[str, List[str], Image.Image, List[Image.Image]],
        return_inputs: bool = False,
        conf_threshold: float = 0.5,
    ) -> Union[List[Dict[str, Any]], Tuple[List[Dict[str, Any]], List[Image.Image]]]:
        """Run inference on input"""
        pass

    def visualize(
        self,
        input: Union[str, List[str], Image.Image, List[Image.Image]],
        conf_threshold: float = 0.5,
        show: bool = False,
        save: bool = False,
        save_dir: Optional[str] = None,
        batch_size: int = 1,
    ) -> Optional[Union[Image.Image, List[Image.Image]]]:
        """
        Visualize predictions on different input types

        Args:
            input: Path to image/video/webcam, or PIL Image(s)
            conf_threshold: Confidence threshold for detections
            show: Whether to show results in window
            save: Whether to save results to disk
            save_dir: Directory to save results (if None, uses default)
            batch_size: Batch size for video processing
        """
        # Handle string input paths
        if isinstance(input, str):
            input_type = infer_input_type(input)

            if input_type in ["video", "webcam"]:
                source = 0 if input_type == "webcam" else input
                self._process_video(
                    source=source,
                    batch_size=batch_size,
                    conf_threshold=conf_threshold,
                    show=show,
                    save=save,
                    output_path=save_dir,
                )
                return None  # Video processing handles its own visualization

        # Run prediction and visualization for images
        predictions, inputs = self.predict(input, return_inputs=True, conf_threshold=conf_threshold)

        # Try to get class names from model config
        class_names = self.config.yaml_cfg.get("class_names", None)

        # Visualize predictions
        viz_images = self._visualize_predictions(inputs, predictions, class_names=class_names)

        # Show if requested
        if show:
            if isinstance(viz_images, list):
                for img in viz_images:
                    img.show()
            else:
                viz_images.show()

        # Save if requested
        if save:
            save_dir = save_dir or infer_output_path()
            save_dir = Path(save_dir) if isinstance(save_dir, str) else save_dir
            print(f"Saving to {save_dir}")

            if isinstance(viz_images, list):
                for i, img in enumerate(viz_images):
                    img.save(save_dir / f"pred_{i}.jpg")
            else:
                viz_images.save(save_dir / "pred.jpg")

        return viz_images

    def _process_video(
        self,
        source: Union[str, int],
        batch_size: int = 1,
        conf_threshold: float = 0.5,
        show: bool = True,
        save: bool = True,
        output_path: Optional[str] = None,
    ) -> None:
        """Internal method to process video streams"""
        class_names = self.config.yaml_cfg.get("class_names", None)

        with VideoStream(source, batch_size=batch_size) as stream:
            # Get video properties
            cap = stream.cap
            fps = cap.get(cv2.CAP_PROP_FPS)
            width = int(cap.get(cv2.CAP_PROP_FRAME_WIDTH))
            height = int(cap.get(cv2.CAP_PROP_FRAME_HEIGHT))

            # Initialize video writer if saving
            if save:
                output_path = output_path or infer_output_path()
                fourcc = cv2.VideoWriter_fourcc(*"mp4v")
                out = cv2.VideoWriter(str(Path(output_path) / "output.mp4"), fourcc, fps, (width, height))

            # Process stream in batches
            for batch in stream:
                frames = batch["frames"]  # List of RGB numpy arrays

                # Convert frames to PIL Images
                pil_frames = [Image.fromarray(frame) for frame in frames]

                # Run prediction and visualization
                predictions, _ = self.predict(pil_frames, return_inputs=True, conf_threshold=conf_threshold)
                viz_frames = self._visualize_predictions(pil_frames, predictions, class_names=class_names)

                # Convert back to BGR for OpenCV
                for viz_frame in viz_frames:
                    bgr_frame = cv2.cvtColor(np.array(viz_frame), cv2.COLOR_RGB2BGR)

                    if save:
                        out.write(bgr_frame)

                    if show:
                        cv2.imshow("Video Stream", bgr_frame)
                        if cv2.waitKey(1) & 0xFF == ord("q"):
                            return

            if save:
                out.release()

            if show:
                cv2.destroyAllWindows()

    def _visualize_predictions(
        self,
        image: Union[Image.Image, List[Image.Image]],
        predictions: List[Dict[str, Any]],
        class_names: Optional[List[str]] = None,
    ) -> List[Image.Image]:
        """Internal method to visualize predictions

        Args:
            image: Single image or list of images
            predictions: List of prediction dictionaries with boxes in [cx, cy, w, h] format
            class_names: Optional list of class names
        Returns:
            List of PIL Images with visualized predictions
        """
        # Ensure inputs are lists
        images = [image] if isinstance(image, Image.Image) else image

        # Default color palette and font
        colors = {i: tuple(np.random.randint(0, 255, 3).tolist()) for i in range(80)}
        try:
            font = ImageFont.truetype("Arial.ttf", 24)
        except:
            font = ImageFont.load_default()

        result_images = []

        # Process each image-prediction pair
        for img, preds in zip(images, predictions):
            draw_img = img.copy()
            draw = ImageDraw.Draw(draw_img)

            # Draw each detection
            for box, score, label in zip(preds["boxes"], preds["scores"], preds["labels"]):
                # Convert from [cx, cy, w, h] to [x0, y0, x1, y1]
                cx, cy, w, h = box.tolist()
                x0 = int(cx - w / 2)
                y0 = int(cy - h / 2)
                x1 = int(cx + w / 2)
                y1 = int(cy + h / 2)

                # Ensure within image bounds
                x0 = max(0, min(x0, img.width))
                y0 = max(0, min(y0, img.height))
                x1 = max(0, min(x1, img.width))
                y1 = max(0, min(y1, img.height))

                # Skip invalid boxes
                if x1 <= x0 or y1 <= y0:
                    continue

                # Get color for current label
                color = colors[int(label.item())]

                # Draw box with thicker width
                draw.rectangle([x0, y0, x1, y1], outline=color, width=4)

                # Prepare label text
                if class_names:
                    label_text = class_names[label.item()]
                else:
                    label_text = f"{label.item()}"
                conf_text = f"{score.item():.2f}"

                # Get text sizes
                label_bbox = draw.textbbox((0, 0), label_text, font=font)
                conf_bbox = draw.textbbox((0, 0), conf_text, font=font)
                label_width = label_bbox[2] - label_bbox[0]
                label_height = label_bbox[3] - label_bbox[1]
                conf_width = conf_bbox[2] - conf_bbox[0]

                # Draw label background
                label_bg_color = tuple(int(c * 0.7) for c in color)
                draw.rectangle([x0, max(0, y0 - label_height - 4), x0 + label_width + 4, y0], fill=label_bg_color)

                # Draw confidence background
                draw.rectangle(
                    [x0 + label_width + 4, max(0, y0 - label_height - 4), x0 + label_width + conf_width + 8, y0],
                    fill=(50, 50, 50),
                )

                # Draw text
                draw.text((x0 + 2, max(0, y0 - label_height - 2)), label_text, fill=(255, 255, 255), font=font)
                draw.text(
                    (x0 + label_width + 6, max(0, y0 - label_height - 2)), conf_text, fill=(255, 255, 255), font=font
                )

            result_images.append(draw_img)

        return result_images<|MERGE_RESOLUTION|>--- conflicted
+++ resolved
@@ -14,13 +14,8 @@
 
 
 class BasePredictor(ABC):
-<<<<<<< HEAD
-    def __init__(self, model_path: str, device: str = "cpu"):
-        self.device = torch.device(device)
-=======
     def __init__(self, model_path: str, device: Optional[str] = None):
         self.device = torch.device(infer_device(device))
->>>>>>> 942cfc7e
         self.model = self.load_model(model_path)
         self.model.to(self.device)
         self.model.eval()
