from typing import Union, List, Dict, Any, Tuple, Iterator, Optional
import torch
from PIL import Image
import torchvision.transforms as T
from pathlib import Path

from .base import BasePredictor
from ..loaders import YAMLConfig
from ..data.transforms import Compose
from ..utils.smart_defaults import infer_model_config_path
from ..loaders.maps import get_model_config_path
from ..inference.video import VideoStream
from ..utils.smart_defaults import infer_input_type, infer_input_path, get_images_from_folder, infer_pretrained_model


class DetectionPredictor(BasePredictor):
<<<<<<< HEAD
    def __init__(
        self,
        model: Union[str, Path] = None,  # Model name or checkpoint path
        config: Union[str, Path] = None,  # Config name or path
        device: str = "cpu",
    ):
=======
    def __init__(self, 
                 model: Union[str, Path] = None,  # Model name or checkpoint path
                 config: Union[str, Path] = None,  # Config name or path
                 device: Optional[str] = None):
>>>>>>> 942cfc7e
        """Initialize detection predictor

        Args:
            model: Model name (e.g. 'dfine-n') or path to checkpoint
            config: Optional config name or path. If None, will try to:
                   1. Load from checkpoint if available
                   2. Infer from model name
            device: Device to run inference on
        """
        if model is None:
            raise ValueError("Must specify model name or checkpoint path")

        # Convert model to path if it's a name
<<<<<<< HEAD
        if isinstance(model, str) and not Path(model).exists():
            print(f"Warning: Model path {model} does not exist, inferring config from model name")
            model = get_model_config_path(model)

=======
        model = infer_pretrained_model(model)
        
>>>>>>> 942cfc7e
        # Load checkpoint first to check for config
        checkpoint = torch.load(model, map_location="cpu", weights_only=False)

        if config is None:
            if "cfg" in checkpoint:
                print("Loading config from checkpoint")
                self.config = YAMLConfig.from_state_dict(checkpoint["cfg"])
            else:
                print("Config not found in checkpoint, inferring from model name")
                config = infer_model_config_path(model)
                self.config = self.load_config(config)
        else:
            # Convert config to path if it's a name
            if isinstance(config, str) and not Path(config).exists():
                config = get_model_config_path(config)
            self.config = self.load_config(config)

        self.transforms = self.build_transforms()
        super().__init__(model, device)

    def load_config(self, config_path: str) -> Dict:
        """Load config from YAML"""
        print(f"Loading config from {config_path}")
        cfg = YAMLConfig(config_path)
        return cfg

    def build_transforms(self) -> T.Compose:
        """Build preprocessing transforms for inference"""
        # Get image size from config or use default
        if hasattr(self.config, "yaml_cfg") and "eval_spatial_size" in self.config.yaml_cfg:
            size = tuple(self.config.yaml_cfg["eval_spatial_size"])  # [H, W]
        else:
            size = (640, 640)  # Default size

        return T.Compose(
            [T.Resize(size), T.ToTensor(), T.Normalize(mean=[0.485, 0.456, 0.406], std=[0.229, 0.224, 0.225])]
        )

    def load_model(self, model_path: str) -> torch.nn.Module:
        """Load detection model using config"""
        # Load checkpoint
        checkpoint = torch.load(model_path, map_location="cpu", weights_only=False)

        if "HGNetv2" in self.config.yaml_cfg:
            self.config.yaml_cfg["HGNetv2"]["pretrained"] = False

        # Load model state
        if "ema" in checkpoint:
            state = checkpoint["ema"]["module"]
        else:
            state = checkpoint["model"]

        # Load state into config.model
        self.config.model.load_state_dict(state)

        # Create deployment model wrapper
        model = self.config.model.deploy()
        return model

    def preprocess(self, inputs: Union[str, List[str], Image.Image, List[Image.Image]]) -> torch.Tensor:
        """Preprocess images for detection model"""
        if isinstance(inputs, (str, Image.Image)):
            inputs = [inputs]

        images = []
        for img in inputs:
            if isinstance(img, str):
                img = Image.open(img).convert("RGB")
            images.append(self.transforms(img))

        return torch.stack(images).to(self.device)

    def postprocess(self, outputs: torch.Tensor, original_sizes: List[tuple]) -> List[Dict[str, Any]]:
        """Convert model outputs to boxes, scores, labels

        Returns:
            List of dictionaries, one per image, each containing:
                - boxes: tensor of shape (N, 4) in [cx, cy, w, h] format
                - scores: tensor of shape (N,)
                - labels: tensor of shape (N,)
        """
        if isinstance(outputs, dict):
            logits = outputs["pred_logits"]
            boxes = outputs["pred_boxes"]  # [cx, cy, w, h] format
        else:
            logits, boxes = outputs

        probs = logits.softmax(-1)
        scores, labels = probs.max(-1)

        # Scale normalized coordinates to image size
        boxes = boxes.clone()
        for i, (h, w) in enumerate(original_sizes):
            boxes[i, :, [0, 2]] *= w  # cx, w
            boxes[i, :, [1, 3]] *= h  # cy, h

        # Convert batch tensors to list of individual predictions
        predictions = []
        for i in range(len(original_sizes)):
            predictions.append({"boxes": boxes[i].cpu(), "scores": scores[i].cpu(), "labels": labels[i].cpu()})

        return predictions

    def predict(
        self,
        inputs: Optional[Union[str, List[str], Image.Image, List[Image.Image]]] = None,
        conf_threshold: float = 0.5,
        return_inputs: bool = False,
        batch_size: int = 1,
        stream: Optional[bool] = None,
    ) -> Union[
        List[Dict[str, Any]],
        Tuple[List[Dict[str, Any]], List[Image.Image]],
        Iterator[Tuple[List[Dict[str, Any]], List[Image.Image]]],
    ]:
        """
        Predict on images or video with confidence thresholding

        Args:
            inputs: PIL Image, list of PIL Images, path to image/video, or list of paths
            conf_threshold: Confidence threshold for detections (default: 0.5)
            return_inputs: Whether to return the original inputs
            batch_size: Batch size for video processing
            stream: If True and input is video, yield predictions for each batch

        Returns:
            If input is image(s):
                List of prediction dictionaries, one per image, each containing:
                    - boxes: tensor of shape (N, 4)
                    - scores: tensor of shape (N,)
                    - labels: tensor of shape (N,)
                If return_inputs=True, also returns list of PIL images

            If input is video and stream=True:
                Iterator yielding (predictions, frames) tuples for each batch
        """
        # Handle string input paths
        if inputs is None:
            inputs = infer_input_path()
        if isinstance(inputs, (str, Path)):
            input_type = infer_input_type(inputs)

            if input_type in ["video", "webcam"]:
                source = 0 if input_type == "webcam" else inputs
                return self._predict_video(
                    source=source,
                    batch_size=batch_size,
                    conf_threshold=conf_threshold,
                    return_inputs=return_inputs,
                    stream=True if stream is None else stream,
                )
            if stream:
                raise ValueError("stream is only supported for video inputs")
            if input_type == "folder":
                inputs = get_images_from_folder(inputs)
        # Handle image inputs
        if isinstance(inputs, (str, Image.Image)):
            inputs = [inputs]

        original_sizes = []
        input_images = []
        for img in inputs:
            if isinstance(img, str):
                img = Image.open(img).convert("RGB")
            input_images.append(img)
            original_sizes.append((img.height, img.width))
        # Process input
        batch = self.preprocess(input_images)

        # Run inference
        with torch.no_grad():
            outputs = self.model(batch)
            predictions = self.postprocess(outputs, original_sizes)

        # Filter by confidence while maintaining batch dimension
        filtered_predictions = []
        for pred in predictions:
            mask = pred["scores"] >= conf_threshold
            filtered_predictions.append(
                {"boxes": pred["boxes"][mask], "scores": pred["scores"][mask], "labels": pred["labels"][mask]}
            )

        if return_inputs:
            return filtered_predictions, input_images
        return filtered_predictions

    def _predict_video(
        self,
        source: Union[str, int],
        batch_size: int = 1,
        conf_threshold: float = 0.5,
        return_inputs: bool = True,
        stream: bool = True,
    ) -> Iterator[Tuple[List[Dict[str, Any]], List[Image.Image]]]:
        """Internal method to process video streams"""

        with VideoStream(source, batch_size=batch_size) as video_stream:
            if not stream:
                # Collect all predictions if not streaming
                all_predictions = []
                all_frames = []

            for batch in video_stream:
                frames = batch["frames"]  # List of RGB numpy arrays

                # Convert frames to PIL Images
                pil_frames = [Image.fromarray(frame) for frame in frames]

                # Get predictions for batch
                predictions = self.predict(pil_frames, conf_threshold=conf_threshold, return_inputs=False)

                if stream:
                    yield predictions, pil_frames if return_inputs else predictions
                else:
                    all_predictions.extend(predictions)
                    if return_inputs:
                        all_frames.extend(pil_frames)

            if not stream:
                return all_predictions, all_frames if return_inputs else all_predictions<|MERGE_RESOLUTION|>--- conflicted
+++ resolved
@@ -14,19 +14,10 @@
 
 
 class DetectionPredictor(BasePredictor):
-<<<<<<< HEAD
-    def __init__(
-        self,
-        model: Union[str, Path] = None,  # Model name or checkpoint path
-        config: Union[str, Path] = None,  # Config name or path
-        device: str = "cpu",
-    ):
-=======
     def __init__(self, 
                  model: Union[str, Path] = None,  # Model name or checkpoint path
                  config: Union[str, Path] = None,  # Config name or path
                  device: Optional[str] = None):
->>>>>>> 942cfc7e
         """Initialize detection predictor
 
         Args:
@@ -40,15 +31,8 @@
             raise ValueError("Must specify model name or checkpoint path")
 
         # Convert model to path if it's a name
-<<<<<<< HEAD
-        if isinstance(model, str) and not Path(model).exists():
-            print(f"Warning: Model path {model} does not exist, inferring config from model name")
-            model = get_model_config_path(model)
-
-=======
         model = infer_pretrained_model(model)
         
->>>>>>> 942cfc7e
         # Load checkpoint first to check for config
         checkpoint = torch.load(model, map_location="cpu", weights_only=False)
 
