[build-system]
requires = ["setuptools>=61.0"]
build-backend = "setuptools.build_meta"

[project]
name = "trolo"
version = "0.1.31"
description = "CLI tool for D-FINE model training and inference"
requires-python = ">=3.8"
dependencies = [
    "click>=8.0.0",
    "torch>=2.0.0",
    "torchvision",
    "onnxruntime",
    "PyYAML",
    "opencv-python",
    "Pillow",
    "pycocotools",
    "tensorboard",
    "faster_coco_eval",
    "calflops",
    "transformers",
    "scipy",
    "wandb",
    "numpy<=1.26.4"
]

[project.optional-dependencies]

dev = [
    "ruff>=0.6.1",
    "pytest"
]

[project.scripts]
trolo = "trolo.cli.cli:main"

[tool.setuptools.packages.find]
where = ["."]
include = ["trolo*"]

[tool.setuptools.package-data]
trolo = [
    "configs/**/*.yml", 
    "configs/**/*.yaml",
<<<<<<< HEAD
    "utils/scripts/**/*.sh"
]

[tool.ruff]
line-length = 120

exclude = [
    "recipes/",
]

[tool.ruff.format]
docstring-code-format = true

[tool.ruff.lint.isort]
combine-as-imports = true
split-on-trailing-comma = false
=======
    "utils/scripts/**/*.sh",
    "data/samples/*"
]
>>>>>>> 942cfc7e
<|MERGE_RESOLUTION|>--- conflicted
+++ resolved
@@ -43,8 +43,8 @@
 trolo = [
     "configs/**/*.yml", 
     "configs/**/*.yaml",
-<<<<<<< HEAD
-    "utils/scripts/**/*.sh"
+    "utils/scripts/**/*.sh",
+    "data/samples/*"
 ]
 
 [tool.ruff]
@@ -59,9 +59,4 @@
 
 [tool.ruff.lint.isort]
 combine-as-imports = true
-split-on-trailing-comma = false
-=======
-    "utils/scripts/**/*.sh",
-    "data/samples/*"
-]
->>>>>>> 942cfc7e
+split-on-trailing-comma = false