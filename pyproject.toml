--- conflicted
+++ resolved
@@ -4,11 +4,7 @@
 
 [project]
 name = "trolo"
-<<<<<<< HEAD
-version = "0.1.21"
-=======
 version = "0.1.3"
->>>>>>> aab51995
 description = "CLI tool for D-FINE model training and inference"
 requires-python = ">=3.8"
 dependencies = [
